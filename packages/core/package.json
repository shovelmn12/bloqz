--- conflicted
+++ resolved
@@ -38,11 +38,7 @@
     "build": "npm run clean && tsc",
     "prepublishOnly": "npm run build",
     "publish": "npm publish",
-<<<<<<< HEAD
     "test": "vitest --run"
-=======
-    "test": "vitest"
->>>>>>> 96a6d4ee
   },
   "dependencies": {
     "fp-ts": "^2.16.9",
